--- conflicted
+++ resolved
@@ -126,10 +126,6 @@
             tmp_port_args.tokenizer_ipc_name = port_args.tokenizer_ipc_name
             tmp_port_args.detokenizer_ipc_name = port_args.detokenizer_ipc_name
 
-<<<<<<< HEAD
-            send_to = self.launch_tensor_parallel_group(
-                server_args, tmp_port_args, base_gpu_id, dp_rank, self.controller_info
-=======
             if server_args.enable_dp_attention:
                 # Data parallelism resues the tensor parallelism group,
                 # so all dp ranks should use the same nccl port.
@@ -143,7 +139,6 @@
             thread = threading.Thread(
                 target=self.launch_worker_func,
                 args=(server_args, tmp_port_args, base_gpu_id, dp_rank),
->>>>>>> dfec7fca
             )
             threads.append(thread)
             base_gpu_id += 1 if server_args.enable_dp_attention else server_args.tp_size
@@ -234,7 +229,6 @@
 
         return send_to
 
-<<<<<<< HEAD
     def loop_for_recv_tree_cache(self):
         while True:
             self.recv_tree_cache()
@@ -246,7 +240,7 @@
             with self.recv_tree_cache_lock:
                 self.newest_tree_cache[gpu_id] = recv_radix_cache
             del recv_radix_cache
-=======
+
     def launch_tensor_parallel_process(
         self,
         server_args: ServerArgs,
@@ -267,7 +261,6 @@
         )
         reader.recv()
         return send_to
->>>>>>> dfec7fca
 
     def round_robin_scheduler(self, req):
         self.workers[self.round_robin_counter].send_pyobj(req)
