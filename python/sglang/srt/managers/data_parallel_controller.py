--- conflicted
+++ resolved
@@ -367,13 +367,7 @@
         if max(prefix_lens) <= 100 or all_waiting or max(forward_mems) < 0:
             gpu_idx = self.allocate_gpu(req, all_waiting, no_waiting)
             
-<<<<<<< HEAD
             self.main_available_kv_cache[gpu_idx] = self.main_available_kv_cache[gpu_idx] - occipuied_lens[gpu_idx] 
-=======
-            # logger.info(f'[before minus1]{self.main_available_kv_cache}')
-            self.main_available_kv_cache[gpu_idx] = self.main_available_kv_cache[gpu_idx] - occipuied_lens[gpu_idx] 
-            # logger.info(f'[after minus1]{self.main_available_kv_cache}')
->>>>>>> b12184f9
             if all_waiting:
                 self.main_num_waiting_req[gpu_idx] += 1
             else:
@@ -381,15 +375,9 @@
         else:
             runs = [run if run > 0 else 1 for run in self.main_num_running_req]
             mems = [mem if mem > 0 else 0 for mem in forward_mems]
-<<<<<<< HEAD
             ratio_values = [(mem / run) * no_wait for run, mem, no_wait in zip(runs, mems, no_waiting)]
             gpu_idx = ratio_values.index(max(ratio_values))
             # logger.info(f'[before minus2]{self.main_available_kv_cache}')
-=======
-            ratio_values = [(mem / run) for run, mem in zip(runs, mems)]
-            # logger.info(f'[ratio_values]{ratio_values}')
-            gpu_idx = ratio_values.index(max(ratio_values))
->>>>>>> b12184f9
             self.main_available_kv_cache[gpu_idx] = self.main_available_kv_cache[gpu_idx] - occipuied_lens[gpu_idx]
             self.main_num_running_req[gpu_idx] = self.main_num_running_req[gpu_idx] + 1
         logger.info(f'[request_id]{sum(req.input_ids[:1000])} go to => [gpu_idx]{gpu_idx}')
