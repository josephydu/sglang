--- conflicted
+++ resolved
@@ -254,7 +254,25 @@
                 with_stack=True,
             )
 
-<<<<<<< HEAD
+        # Init states for overlap schedule
+        if self.server_args.enable_overlap_schedule:
+            self.forward_batch_generation = (
+                self.tp_worker.forward_batch_generation_non_blocking
+            )
+            self.resolve_next_token_ids = (
+                lambda bid, x: self.tp_worker.resolve_future_token_ids(bid)
+            )
+
+            def cache_finished_req(req):
+                free_delta = int(self.running_batch and req in self.cur_batch.reqs)
+                self.tree_cache.cache_finished_req(req, free_delta=free_delta)
+
+            self.cache_finished_req = cache_finished_req
+        else:
+            self.forward_batch_generation = self.tp_worker.forward_batch_generation
+            self.resolve_next_token_ids = lambda bid, x: x.tolist()
+            self.cache_finished_req = self.tree_cache.cache_finished_req
+
         # init controller info
         if controller_info and self.tp_rank == 0:
             self.controller_info = controller_info
@@ -264,25 +282,6 @@
             )
         else:
             self.controller_info = None
-=======
-        # Init states for overlap schedule
-        if self.server_args.enable_overlap_schedule:
-            self.forward_batch_generation = (
-                self.tp_worker.forward_batch_generation_non_blocking
-            )
-            self.resolve_next_token_ids = (
-                lambda bid, x: self.tp_worker.resolve_future_token_ids(bid)
-            )
-
-            def cache_finished_req(req):
-                free_delta = int(self.running_batch and req in self.cur_batch.reqs)
-                self.tree_cache.cache_finished_req(req, free_delta=free_delta)
-
-            self.cache_finished_req = cache_finished_req
-        else:
-            self.forward_batch_generation = self.tp_worker.forward_batch_generation
-            self.resolve_next_token_ids = lambda bid, x: x.tolist()
-            self.cache_finished_req = self.tree_cache.cache_finished_req
 
     @torch.inference_mode()
     def event_loop_normal(self):
@@ -313,7 +312,6 @@
                 self.new_token_ratio = global_config.init_new_token_ratio
 
             self.last_batch = batch
->>>>>>> 9e0dac1a
 
     @torch.inference_mode()
     def event_loop_overlap(self):
@@ -763,7 +761,6 @@
                 self.running_batch = None
         else:
             self.process_batch_result_prefill(batch, result)
-
         # update controller info
         if self.controller_info:
             with self.controller_info.lock:
@@ -777,7 +774,6 @@
                 self.controller_info.waiting_reqs[self.gpu_id].value = len(
                     self.waiting_queue
                 )
-
     def process_batch_result_prefill(self, batch: ScheduleBatch, result):
         if self.is_generation:
             logits_output, next_token_ids, bid = result
