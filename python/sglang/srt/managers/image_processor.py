--- conflicted
+++ resolved
@@ -634,21 +634,16 @@
     if "MllamaForConditionalGeneration" in hf_config.architectures:
         # print(1)
         return MllamaImageProcessor(hf_config, server_args, processor)
-<<<<<<< HEAD
     elif (
         "Qwen2VLForConditionalGeneration"
         or "POINTSV15ChatModel" in hf_config.architectures
     ):
         print(f"[get_image_processor]===================================")
-        return Qwen2VLImageProcessor(hf_config, server_args, processor.image_processor)
-=======
-    elif "Qwen2VLForConditionalGeneration" in hf_config.architectures:
 
         return Qwen2VLImageProcessor(hf_config, server_args, processor)
     elif "Qwen2_5_VLForConditionalGeneration" in hf_config.architectures:
         return Qwen2_5VLImageProcessor(hf_config, server_args, processor)
 
->>>>>>> 634a3561
     elif "MiniCPMV" in hf_config.architectures:
         # print(3)
         return MiniCPMVImageProcessor(hf_config, server_args, processor)
