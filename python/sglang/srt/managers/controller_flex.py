--- conflicted
+++ resolved
@@ -152,13 +152,6 @@
         remained_token = [k.value for k in self.controller_info.waiting_prefill_compute]
         available_mem = [k.value for k in self.controller_info.available_kv_cache]
         num_reqs = [k.value for k in self.controller_info.num_reqs]
-<<<<<<< HEAD
-        # 只根据mem做调度
-        for r in input_requests:
-            index = available_mem.index(max(available_mem))
-            self.workers[index].queue.put(r)
-            available_mem[index] -= len(r.input_ids)
-=======
 
         for r in input_requests:
             input_len = len(r.input_ids)
@@ -183,7 +176,6 @@
                 self.controller_info.waiting_prefill_compute[
                     target_gpu
                 ].value += input_len
->>>>>>> f13d76ea
 
     def round_robin_scheduler(self, input_requests):
         for r in input_requests:
