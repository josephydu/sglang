"""
Copyright 2023-2024 SGLang Team
Licensed under the Apache License, Version 2.0 (the "License");
you may not use this file except in compliance with the License.
You may obtain a copy of the License at

    http://www.apache.org/licenses/LICENSE-2.0

Unless required by applicable law or agreed to in writing, software
distributed under the License is distributed on an "AS IS" BASIS,
WITHOUT WARRANTIES OR CONDITIONS OF ANY KIND, either express or implied.
See the License for the specific language governing permissions and
limitations under the License.
"""

"""A controller that manages a group of tensor parallel workers."""

import logging
import multiprocessing
import os
from typing import List
<<<<<<< HEAD
=======

>>>>>>> 01e7ed9c
import numpy as np
import zmq

from sglang.srt.managers.io_struct import ControllerInfo
from sglang.srt.managers.tp_worker import (
    ModelTpServer,
    broadcast_recv_input,
    launch_tp_servers,
)
from sglang.srt.server_args import PortArgs, ServerArgs
from sglang.srt.utils import kill_parent_process
from sglang.srt.managers.io_struct import ControllerInfo
from sglang.utils import get_exception_traceback

logger = logging.getLogger(__name__)


class ControllerSingle:
    """A controller that manages a group of tensor parallel workers."""

    def __init__(
        self,
        server_args: ServerArgs,
        port_args: PortArgs,
        model_overide_args: dict,
        gpu_ids: List[int],
        is_data_parallel_worker: bool,
        dp_worker_id: int,
        mp_queue: multiprocessing.Queue,
        controller_info: ControllerInfo = None,
    ):
        # Parse args
        self.tp_size = server_args.tp_size
        self.is_dp_worker = is_data_parallel_worker
        self.dp_worker_id = dp_worker_id
        self.mp_queue = mp_queue
        # Need by multi flex infer
        self.controller_info = controller_info

        # Init communication
        context = zmq.Context(2)

        if not self.is_dp_worker:
            self.recv_from_tokenizer = context.socket(zmq.PULL)
            self.recv_from_tokenizer.bind(
                f"tcp://127.0.0.1:{port_args.controller_port}"
            )

        self.send_to_detokenizer = context.socket(zmq.PUSH)
        self.send_to_detokenizer.connect(
            f"tcp://127.0.0.1:{port_args.detokenizer_port}"
        )

        # Launch other tp ranks
        tp_size_local = server_args.tp_size // server_args.nnodes
        self.tp_procs = []
        if tp_size_local > 1:
            tp_rank_range = range(1, tp_size_local)
            self.tp_procs = launch_tp_servers(
                gpu_ids,
                tp_rank_range,
                server_args,
                port_args.nccl_ports[dp_worker_id],
                model_overide_args,
            )

        # Launch tp rank 0
        self.tp_server = ModelTpServer(
            gpu_ids[0],
            0,
            server_args,
            port_args.nccl_ports[dp_worker_id],
            model_overide_args,
            controller_info,
            dp_worker_id,
        )
        self.tp_cpu_group = self.tp_server.model_runner.tp_group.cpu_group

    def loop_for_forward(self):
        while True:
            if not self.is_dp_worker:
                recv_reqs = self.recv_requests_from_zmq()
            else:
                recv_reqs = self.recv_requests_from_mp_queue()

            if self.tp_size > 1:
                broadcast_recv_input(recv_reqs, 0, self.tp_cpu_group)

            out_pyobjs = self.tp_server.exposed_step(recv_reqs)

            for obj in out_pyobjs:
                self.send_to_detokenizer.send_pyobj(obj)

    def recv_requests_from_zmq(self):
        recv_reqs = []
        while True:
            try:
                recv_req = self.recv_from_tokenizer.recv_pyobj(zmq.NOBLOCK)
            except zmq.ZMQError:
                break
            recv_reqs.append(recv_req)

        return recv_reqs

    def recv_requests_from_mp_queue(self):
        recv_reqs = []
        while not self.mp_queue.empty():
            recv_reqs.append(self.mp_queue.get())
        return recv_reqs


def start_controller_process(
    server_args: ServerArgs,
    port_args: PortArgs,
    pipe_writer: multiprocessing.connection.Connection,
    model_overide_args: dict,
    is_data_parallel_worker: bool = False,
    gpu_ids: List[int] = None,
    dp_worker_id: int = None,
    queue: multiprocessing.connection.Connection = None,
<<<<<<< HEAD
    controller_info: ControllerInfo = None
=======
    controller_info: ControllerInfo = None,
>>>>>>> 01e7ed9c
):
    """Start a controller process."""

    logging.basicConfig(
        level=getattr(logging, server_args.log_level.upper()),
        format="%(message)s",
    )

    if not is_data_parallel_worker:
        tp_size_local = server_args.tp_size // server_args.nnodes
        gpu_ids = [i for _ in range(server_args.nnodes) for i in range(tp_size_local)]
        dp_worker_id = 0
        queue = None

    try:
        controller = ControllerSingle(
            server_args,
            port_args,
            model_overide_args,
            gpu_ids,
            is_data_parallel_worker,
            dp_worker_id,
            queue,
<<<<<<< HEAD
            controller_info
=======
            controller_info,
>>>>>>> 01e7ed9c
        )
    except Exception:
        pipe_writer.send(get_exception_traceback())
        raise

    pipe_writer.send("init ok")

    try:
        controller.loop_for_forward()
    except Exception:
        logger.error("Exception in ControllerSingle:\n" + get_exception_traceback())
    finally:
        for t in controller.tp_procs:
            os.kill(t.pid, 9)
        kill_parent_process()<|MERGE_RESOLUTION|>--- conflicted
+++ resolved
@@ -19,10 +19,7 @@
 import multiprocessing
 import os
 from typing import List
-<<<<<<< HEAD
-=======
 
->>>>>>> 01e7ed9c
 import numpy as np
 import zmq
 
@@ -143,11 +140,7 @@
     gpu_ids: List[int] = None,
     dp_worker_id: int = None,
     queue: multiprocessing.connection.Connection = None,
-<<<<<<< HEAD
-    controller_info: ControllerInfo = None
-=======
     controller_info: ControllerInfo = None,
->>>>>>> 01e7ed9c
 ):
     """Start a controller process."""
 
@@ -171,11 +164,7 @@
             is_data_parallel_worker,
             dp_worker_id,
             queue,
-<<<<<<< HEAD
-            controller_info
-=======
             controller_info,
->>>>>>> 01e7ed9c
         )
     except Exception:
         pipe_writer.send(get_exception_traceback())
