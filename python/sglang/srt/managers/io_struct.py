"""
Copyright 2023-2024 SGLang Team
Licensed under the Apache License, Version 2.0 (the "License");
you may not use this file except in compliance with the License.
You may obtain a copy of the License at

    http://www.apache.org/licenses/LICENSE-2.0

Unless required by applicable law or agreed to in writing, software
distributed under the License is distributed on an "AS IS" BASIS,
WITHOUT WARRANTIES OR CONDITIONS OF ANY KIND, either express or implied.
See the License for the specific language governing permissions and
limitations under the License.
"""

"""
The definition of objects transfered between different
processes (TokenizerManager, DetokenizerManager, Controller).
"""

<<<<<<< HEAD
import multiprocessing
import uuid
from dataclasses import dataclass
from multiprocessing import Value
from typing import Dict, List, Optional, Union

import numpy as np
import torch

from sglang.srt.managers.schedule_batch import BaseFinishReason
from sglang.srt.sampling_params import SamplingParams
from sglang.utils import get_cache_info
=======
import copy
import uuid
from dataclasses import dataclass, field
from typing import Dict, List, Optional, Union

from sglang.srt.managers.schedule_batch import BaseFinishReason
from sglang.srt.sampling.sampling_params import SamplingParams
>>>>>>> 55f5976b


@dataclass
class GenerateReqInput:
    # The input prompt. It can be a single prompt or a batch of prompts.
    text: Optional[Union[List[str], str]] = None
    # The token ids for text; one can either specify text or input_ids.
    input_ids: Optional[Union[List[List[int]], List[int]]] = None
    # The image input. It can be a file name, a url, or base64 encoded string.
    # See also python/sglang/srt/utils.py:load_image.
    image_data: Optional[Union[List[str], str]] = None
    # The sampling_params. See descriptions below.
    sampling_params: Union[List[Dict], Dict] = None
    # The request id.
    rid: Optional[Union[List[str], str]] = None
    # Whether to return logprobs.
    return_logprob: Optional[Union[List[bool], bool]] = None
    # If return logprobs, the start location in the prompt for returning logprobs.
    logprob_start_len: Optional[Union[List[int], int]] = None
    # If return logprobs, the number of top logprobs to return at each position.
    top_logprobs_num: Optional[Union[List[int], int]] = None
    # Whether to detokenize tokens in text in the returned logprobs.
    return_text_in_logprobs: bool = False
    # Whether to stream output.
    stream: bool = False

    def post_init(self):
        if (self.text is None and self.input_ids is None) or (
            self.text is not None and self.input_ids is not None
        ):
            raise ValueError("Either text or input_ids should be provided.")

        if (
            isinstance(self.sampling_params, dict)
            and self.sampling_params.get("n", 1) != 1
        ):
            is_single = False
        else:
            if self.text is not None:
                is_single = isinstance(self.text, str)
            else:
                is_single = isinstance(self.input_ids[0], int)
        self.is_single = is_single

        if is_single:
            if self.sampling_params is None:
                self.sampling_params = {}
            if self.rid is None:
                self.rid = uuid.uuid4().hex
            if self.return_logprob is None:
                self.return_logprob = False
            if self.logprob_start_len is None:
                self.logprob_start_len = -1
            if self.top_logprobs_num is None:
                self.top_logprobs_num = 0
        else:
            parallel_sample_num_list = []
            if isinstance(self.sampling_params, dict):
                parallel_sample_num = self.sampling_params.get("n", 1)
            elif isinstance(self.sampling_params, list):
                for sp in self.sampling_params:
                    parallel_sample_num = sp.get("n", 1)
                    parallel_sample_num_list.append(parallel_sample_num)
                parallel_sample_num = max(parallel_sample_num_list)
                all_equal = all(
                    element == parallel_sample_num
                    for element in parallel_sample_num_list
                )
                if parallel_sample_num > 1 and (not all_equal):
                    # TODO cope with the case that the parallel_sample_num is different for different samples
                    raise ValueError(
                        "The parallel_sample_num should be the same for all samples in sample params."
                    )
            else:
                parallel_sample_num = 1
            self.parallel_sample_num = parallel_sample_num

            if parallel_sample_num != 1:
                # parallel sampling +1 represents the original prefill stage
                num = parallel_sample_num + 1
                if isinstance(self.text, list):
                    # suppot batch operation
                    self.batch_size = len(self.text)
                    num = num * len(self.text)
                elif isinstance(self.input_ids, list) and isinstance(
                    self.input_ids[0], list
                ):
                    self.batch_size = len(self.input_ids)
                    num = num * len(self.input_ids)
                else:
                    self.batch_size = 1
            else:
                # support select operation
                num = len(self.text) if self.text is not None else len(self.input_ids)
                self.batch_size = num

            if self.image_data is None:
                self.image_data = [None] * num
            elif not isinstance(self.image_data, list):
                self.image_data = [self.image_data] * num

            if self.sampling_params is None:
                self.sampling_params = [{}] * num
            elif not isinstance(self.sampling_params, list):
                self.sampling_params = [self.sampling_params] * num

            if self.rid is None:
                self.rid = [uuid.uuid4().hex for _ in range(num)]
            else:
                if not isinstance(self.rid, list):
                    raise ValueError("The rid should be a list.")

            if self.return_logprob is None:
                self.return_logprob = [False] * num
            elif not isinstance(self.return_logprob, list):
                self.return_logprob = [self.return_logprob] * num

            if self.logprob_start_len is None:
                self.logprob_start_len = [-1] * num
            elif not isinstance(self.logprob_start_len, list):
                self.logprob_start_len = [self.logprob_start_len] * num

            if self.top_logprobs_num is None:
                self.top_logprobs_num = [0] * num
            elif not isinstance(self.top_logprobs_num, list):
                self.top_logprobs_num = [self.top_logprobs_num] * num


@dataclass
class TokenizedGenerateReqInput:
    # The request id
    rid: str
    # The input text
    input_text: str
    # The input token ids
    input_ids: List[int]
    # The pixel values for input images
    pixel_values: List[float]
    # The hash values of input images
    image_hashes: List[int]
    # The image sizes
    image_sizes: List[List[int]]
    # The sampling parameters
    sampling_params: SamplingParams
    # Whether to return the logprobs
    return_logprob: bool
    # If return logprobs, the start location in the prompt for returning logprobs.
    logprob_start_len: int
    # If return logprobs, the number of top logprobs to return at each position.
    top_logprobs_num: int
    # Whether to stream output
    stream: bool


@dataclass
class EmbeddingReqInput:
    # The input prompt. It can be a single prompt or a batch of prompts.
    text: Optional[Union[List[str], str]] = None
    # The token ids for text; one can either specify text or input_ids.
    input_ids: Optional[Union[List[List[int]], List[int]]] = None
    # The request id.
    rid: Optional[Union[List[str], str]] = None
    # Dummy sampling params for compatibility
    sampling_params: Union[List[Dict], Dict] = None

    def post_init(self):
        if (self.text is None and self.input_ids is None) or (
            self.text is not None and self.input_ids is not None
        ):
            raise ValueError("Either text or input_ids should be provided.")

        if self.text is not None:
            is_single = isinstance(self.text, str)
        else:
            is_single = isinstance(self.input_ids[0], int)
        self.is_single = is_single

        if is_single:
            if self.rid is None:
                self.rid = uuid.uuid4().hex
            if self.sampling_params is None:
                self.sampling_params = {}
            self.sampling_params["max_new_tokens"] = 1
        else:
            # support select operation
            self.batch_size = (
                len(self.text) if self.text is not None else len(self.input_ids)
            )
            if self.rid is None:
                self.rid = [uuid.uuid4().hex for _ in range(self.batch_size)]
            else:
                if not isinstance(self.rid, list):
                    raise ValueError("The rid should be a list.")
            if self.sampling_params is None:
                self.sampling_params = [{}] * self.batch_size
            for i in range(self.batch_size):
                self.sampling_params[i]["max_new_tokens"] = 1


@dataclass
class TokenizedEmbeddingReqInput:
    # The request id
    rid: str
    # The input text
    input_text: str
    # The input token ids
    input_ids: List[int]
    # Dummy sampling params for compatibility
    sampling_params: SamplingParams


@dataclass
class BatchTokenIDOut:
    # The request id
    rids: List[str]
    # The version id to sync decode status with in detokenizer_manager
    vids: List[int]
    decoded_texts: List[str]
    decode_ids: List[int]
    read_offsets: List[int]
    skip_special_tokens: List[bool]
    spaces_between_special_tokens: List[bool]
    meta_info: List[Dict]
    finished_reason: List[BaseFinishReason]

    def __post_init__(self):
        # deepcopy meta_info to avoid modification in place
        self.meta_info = copy.deepcopy(self.meta_info)


@dataclass
class BatchStrOut:
    # The request id
    rids: List[str]
    # The output decoded strings
    output_strs: List[str]
    # The meta info
    meta_info: List[Dict]
    # The finish reason
    finished_reason: List[BaseFinishReason]


@dataclass
class BatchEmbeddingOut:
    # The request id
    rids: List[str]
    # The output embedding
    embeddings: List[List[float]]
    # The meta info
    meta_info: List[Dict]
    # The finish reason
    finished_reason: List[BaseFinishReason]


@dataclass
class FlushCacheReq:
    pass


@dataclass
class UpdateWeightReqInput:
    # The model path with the new weights
    model_path: str
    # The format to load the weights
    load_format: Optional[str] = None


@dataclass
<<<<<<< HEAD
class DetokenizeReqInput:
    input_ids: List[int]


class ControllerInfo:
    def __init__(self, server_args, model_overide_args):
        self.available_kv_cache = []
        self.waiting_prefill_compute = []
        self.running_reqs = []
        self.waiting_reqs = []
        self.swap_in_queue = []
        self.lock = multiprocessing.Lock()
        for i in range(server_args.dp_size):
            self.available_kv_cache.append(Value("i", 0))
            self.waiting_prefill_compute.append(Value("i", 0))
            self.running_reqs.append(Value("i", 0))
            self.waiting_reqs.append(Value("i", 0))
            self.swap_in_queue.append(multiprocessing.Queue())
=======
class UpdateWeightReqOutput:
    success: bool
    message: str


@dataclass
class AbortReq:
    # The request id
    rid: str
>>>>>>> 55f5976b
<|MERGE_RESOLUTION|>--- conflicted
+++ resolved
@@ -18,28 +18,19 @@
 processes (TokenizerManager, DetokenizerManager, Controller).
 """
 
-<<<<<<< HEAD
 import multiprocessing
-import uuid
-from dataclasses import dataclass
-from multiprocessing import Value
-from typing import Dict, List, Optional, Union
-
-import numpy as np
-import torch
-
-from sglang.srt.managers.schedule_batch import BaseFinishReason
-from sglang.srt.sampling_params import SamplingParams
-from sglang.utils import get_cache_info
-=======
 import copy
 import uuid
 from dataclasses import dataclass, field
+from multiprocessing import Value
 from typing import Dict, List, Optional, Union
+
+import numpy as np
+import torch
 
 from sglang.srt.managers.schedule_batch import BaseFinishReason
 from sglang.srt.sampling.sampling_params import SamplingParams
->>>>>>> 55f5976b
+from sglang.utils import get_cache_info
 
 
 @dataclass
@@ -308,9 +299,15 @@
 
 
 @dataclass
-<<<<<<< HEAD
-class DetokenizeReqInput:
-    input_ids: List[int]
+class UpdateWeightReqOutput:
+    success: bool
+    message: str
+
+
+@dataclass
+class AbortReq:
+    # The request id
+    rid: str
 
 
 class ControllerInfo:
@@ -326,15 +323,4 @@
             self.waiting_prefill_compute.append(Value("i", 0))
             self.running_reqs.append(Value("i", 0))
             self.waiting_reqs.append(Value("i", 0))
-            self.swap_in_queue.append(multiprocessing.Queue())
-=======
-class UpdateWeightReqOutput:
-    success: bool
-    message: str
-
-
-@dataclass
-class AbortReq:
-    # The request id
-    rid: str
->>>>>>> 55f5976b
+            self.swap_in_queue.append(multiprocessing.Queue())