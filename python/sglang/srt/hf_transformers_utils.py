# Copyright 2023-2024 SGLang Team
# Licensed under the Apache License, Version 2.0 (the "License");
# you may not use this file except in compliance with the License.
# You may obtain a copy of the License at
#
#     http://www.apache.org/licenses/LICENSE-2.0
#
# Unless required by applicable law or agreed to in writing, software
# distributed under the License is distributed on an "AS IS" BASIS,
# WITHOUT WARRANTIES OR CONDITIONS OF ANY KIND, either express or implied.
# See the License for the specific language governing permissions and
# limitations under the License.
# ==============================================================================
"""Utilities for Huggingface Transformers."""

import contextlib
import os
import warnings
from pathlib import Path
from typing import Dict, Optional, Type, Union

from huggingface_hub import snapshot_download
from transformers import (
    AutoConfig,
    AutoProcessor,
    AutoTokenizer,
    PretrainedConfig,
    PreTrainedTokenizer,
    PreTrainedTokenizerFast,
)
from transformers.models.auto.modeling_auto import MODEL_FOR_CAUSAL_LM_MAPPING_NAMES

<<<<<<< HEAD
from sglang.srt.configs import (
    ChatGLMConfig,
    DbrxConfig,
    ExaoneConfig,
    POINTSV15ChatConfig,
    Qwen2VLConfig,
)
=======
from sglang.srt.configs import ChatGLMConfig, DbrxConfig, ExaoneConfig, Qwen2_5_VLConfig
>>>>>>> 634a3561

_CONFIG_REGISTRY: Dict[str, Type[PretrainedConfig]] = {
    ChatGLMConfig.model_type: ChatGLMConfig,
    DbrxConfig.model_type: DbrxConfig,
    ExaoneConfig.model_type: ExaoneConfig,
<<<<<<< HEAD
    Qwen2VLConfig.model_type: Qwen2VLConfig,
    POINTSV15ChatConfig.model_type: POINTSV15ChatConfig,
=======
    Qwen2_5_VLConfig.model_type: Qwen2_5_VLConfig,
>>>>>>> 634a3561
}

for name, cls in _CONFIG_REGISTRY.items():
    with contextlib.suppress(ValueError):
        AutoConfig.register(name, cls)


def download_from_hf(model_path: str):
    if os.path.exists(model_path):
        return model_path

    return snapshot_download(model_path, allow_patterns=["*.json", "*.bin", "*.model"])


def get_config(
    model: str,
    trust_remote_code: bool,
    revision: Optional[str] = None,
    model_override_args: Optional[dict] = None,
    **kwargs,
):
    is_gguf = check_gguf_file(model)
    if is_gguf:
        kwargs["gguf_file"] = model
        model = Path(model).parent

    config = AutoConfig.from_pretrained(
        model, trust_remote_code=trust_remote_code, revision=revision, **kwargs
    )
    # print(f"[get_config]=>>{config}")
    if config.model_type in _CONFIG_REGISTRY:
        config_class = _CONFIG_REGISTRY[config.model_type]
        config = config_class.from_pretrained(model, revision=revision)
        # NOTE(HandH1998): Qwen2VL requires `_name_or_path` attribute in `config`.
        setattr(config, "_name_or_path", model)
    if model_override_args:
        config.update(model_override_args)

    # Special architecture mapping check for GGUF models
    if is_gguf:
        if config.model_type not in MODEL_FOR_CAUSAL_LM_MAPPING_NAMES:
            raise RuntimeError(f"Can't get gguf config for {config.model_type}.")
        model_type = MODEL_FOR_CAUSAL_LM_MAPPING_NAMES[config.model_type]
        config.update({"architectures": [model_type]})

    return config


# Models don't use the same configuration key for determining the maximum
# context length.  Store them here so we can sanely check them.
# NOTE: The ordering here is important. Some models have two of these and we
# have a preference for which value gets used.
CONTEXT_LENGTH_KEYS = [
    "max_sequence_length",
    "seq_length",
    "max_seq_len",
    "model_max_length",
    "max_position_embeddings",
]


def get_context_length(config):
    """Get the context length of a model from a huggingface model configs."""
    text_config = config
    rope_scaling = getattr(text_config, "rope_scaling", None)
    if rope_scaling:
        rope_scaling_factor = rope_scaling.get("factor", 1)
        if "original_max_position_embeddings" in rope_scaling:
            rope_scaling_factor = 1
        if rope_scaling.get("rope_type", None) == "llama3":
            rope_scaling_factor = 1
    else:
        rope_scaling_factor = 1

    for key in CONTEXT_LENGTH_KEYS:
        val = getattr(text_config, key, None)
        if val is not None:
            return int(rope_scaling_factor * val)
    return 2048


# A fast LLaMA tokenizer with the pre-processed `tokenizer.json` file.
_FAST_LLAMA_TOKENIZER = "hf-internal-testing/llama-tokenizer"


def get_tokenizer(
    tokenizer_name: str,
    *args,
    tokenizer_mode: str = "auto",
    trust_remote_code: bool = False,
    tokenizer_revision: Optional[str] = None,
    **kwargs,
) -> Union[PreTrainedTokenizer, PreTrainedTokenizerFast]:
    """Gets a tokenizer for the given model name via Huggingface."""
    if tokenizer_mode == "slow":
        if kwargs.get("use_fast", False):
            raise ValueError("Cannot use the fast tokenizer in slow tokenizer mode.")
        kwargs["use_fast"] = False

    is_gguf = check_gguf_file(tokenizer_name)
    if is_gguf:
        kwargs["gguf_file"] = tokenizer_name
        tokenizer_name = Path(tokenizer_name).parent

    try:
        tokenizer = AutoTokenizer.from_pretrained(
            tokenizer_name,
            *args,
            trust_remote_code=trust_remote_code,
            tokenizer_revision=tokenizer_revision,
            clean_up_tokenization_spaces=False,
            **kwargs,
        )
    except TypeError as e:
        # The LLaMA tokenizer causes a protobuf error in some environments.
        err_msg = (
            "Failed to load the tokenizer. If you are using a LLaMA V1 model "
            f"consider using '{_FAST_LLAMA_TOKENIZER}' instead of the "
            "original tokenizer."
        )
        raise RuntimeError(err_msg) from e
    except ValueError as e:
        # If the error pertains to the tokenizer class not existing or not
        # currently being imported, suggest using the --trust-remote-code flag.
        if not trust_remote_code and (
            "does not exist or is not currently imported." in str(e)
            or "requires you to execute the tokenizer file" in str(e)
        ):
            err_msg = (
                "Failed to load the tokenizer. If the tokenizer is a custom "
                "tokenizer not yet available in the HuggingFace transformers "
                "library, consider setting `trust_remote_code=True` in LLM "
                "or using the `--trust-remote-code` flag in the CLI."
            )
            raise RuntimeError(err_msg) from e
        else:
            raise e

    if not isinstance(tokenizer, PreTrainedTokenizerFast):
        warnings.warn(
            "Using a slow tokenizer. This might cause a significant "
            "slowdown. Consider using a fast tokenizer instead."
        )

    attach_additional_stop_token_ids(tokenizer)
    return tokenizer


def get_processor(
    tokenizer_name: str,
    *args,
    tokenizer_mode: str = "auto",
    trust_remote_code: bool = False,
    tokenizer_revision: Optional[str] = None,
    **kwargs,
):

    processor = AutoProcessor.from_pretrained(
        tokenizer_name,
        *args,
        trust_remote_code=trust_remote_code,
        tokenizer_revision=tokenizer_revision,
        **kwargs,
    )

    attach_additional_stop_token_ids(processor.tokenizer)
    return processor


def attach_additional_stop_token_ids(tokenizer):
    # Special handling for stop token <|eom_id|> generated by llama 3 tool use.
    if "<|eom_id|>" in tokenizer.get_added_vocab():
        tokenizer.additional_stop_token_ids = set(
            [tokenizer.get_added_vocab()["<|eom_id|>"]]
        )
    else:
        tokenizer.additional_stop_token_ids = None


def check_gguf_file(model: Union[str, os.PathLike]) -> bool:
    """Check if the file is a GGUF model."""
    model = Path(model)
    if not model.is_file():
        return False
    elif model.suffix == ".gguf":
        return True

    with open(model, "rb") as f:
        header = f.read(4)
    return header == b"GGUF"<|MERGE_RESOLUTION|>--- conflicted
+++ resolved
@@ -30,28 +30,20 @@
 )
 from transformers.models.auto.modeling_auto import MODEL_FOR_CAUSAL_LM_MAPPING_NAMES
 
-<<<<<<< HEAD
 from sglang.srt.configs import (
     ChatGLMConfig,
     DbrxConfig,
     ExaoneConfig,
     POINTSV15ChatConfig,
-    Qwen2VLConfig,
+    Qwen2_5_VLConfig,
 )
-=======
-from sglang.srt.configs import ChatGLMConfig, DbrxConfig, ExaoneConfig, Qwen2_5_VLConfig
->>>>>>> 634a3561
 
 _CONFIG_REGISTRY: Dict[str, Type[PretrainedConfig]] = {
     ChatGLMConfig.model_type: ChatGLMConfig,
     DbrxConfig.model_type: DbrxConfig,
     ExaoneConfig.model_type: ExaoneConfig,
-<<<<<<< HEAD
-    Qwen2VLConfig.model_type: Qwen2VLConfig,
+    Qwen2_5_VLConfig.model_type: Qwen2_5_VLConfig,
     POINTSV15ChatConfig.model_type: POINTSV15ChatConfig,
-=======
-    Qwen2_5_VLConfig.model_type: Qwen2_5_VLConfig,
->>>>>>> 634a3561
 }
 
 for name, cls in _CONFIG_REGISTRY.items():
