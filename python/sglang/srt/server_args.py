--- conflicted
+++ resolved
@@ -494,12 +494,8 @@
                 "cache_aware",
             ],
         )
-<<<<<<< HEAD
-        # Multi-node distributed serving args
-=======
 
         # Multi-node distributed serving
->>>>>>> dfec7fca
         parser.add_argument(
             "--dist-init-addr",
             "--nccl-init-addr",  # For backward compatbility. This will be removed in the future.
